package com.example.fineractsetup.service;

import org.apache.poi.ss.usermodel.Sheet;
import org.apache.poi.ss.usermodel.Workbook;
import org.apache.poi.ss.usermodel.WorkbookFactory;
import org.slf4j.Logger;
import org.slf4j.LoggerFactory;
import org.springframework.beans.factory.annotation.Value;
import org.springframework.core.io.ByteArrayResource;
import org.springframework.http.*;
import org.springframework.stereotype.Service;
import org.springframework.util.LinkedMultiValueMap;
import org.springframework.util.MultiValueMap;
import org.springframework.web.client.HttpClientErrorException;
import org.springframework.web.client.HttpServerErrorException;
import org.springframework.web.client.ResourceAccessException;
import org.springframework.web.client.RestTemplate;

<<<<<<< HEAD
import java.io.ByteArrayInputStream;
import java.io.InputStream;
import java.nio.charset.StandardCharsets;
import java.util.Base64;
=======
>>>>>>> 41e74add
import java.util.Collections;
import java.util.HashMap;
import java.util.Map;
import java.util.List;

import com.fasterxml.jackson.core.type.TypeReference;
import com.fasterxml.jackson.databind.ObjectMapper;

/**
 * Service for communicating with the Fineract API
 */
@Service
public class FineractApiService {
    private static final Logger logger = LoggerFactory.getLogger(FineractApiService.class);

    private final RestTemplate restTemplate;
    private final KeycloakAuthService keycloakAuthService;

    @Value("${fineract.api.url}")
    private String fineractUrl;

    @Value("${fineract.api.tenant}")
    private String tenantId;

    @Value("${fineract.api.locale:en}")
    private String locale;

    @Value("${fineract.api.dateFormat:dd MMMM yyyy}")
    private String dateFormat;

    @Value("${retry.max-attempts:3}")
    private int maxRetryAttempts;

    @Value("${retry.initial-interval:1000}")
    private long initialRetryInterval;

    @Value("${retry.multiplier:2.0}")
    private double retryMultiplier;

    @Value("${retry.max-interval:10000}")
    private long maxRetryInterval;

    public FineractApiService(RestTemplate restTemplate, KeycloakAuthService keycloakAuthService) {
        this.restTemplate = restTemplate;
        this.keycloakAuthService = keycloakAuthService;
    }

    private HttpHeaders buildAuthHeaders(MediaType contentType) {
        HttpHeaders headers = new HttpHeaders();
        if (contentType != null) {
            headers.setContentType(contentType);
        }
        headers.setAccept(Collections.singletonList(MediaType.APPLICATION_JSON));
        headers.set("Fineract-Platform-TenantId", tenantId);

        String auth = username + ":" + password;
        String encodedAuth = Base64.getEncoder().encodeToString(auth.getBytes(StandardCharsets.UTF_8));
        headers.set("Authorization", "Basic " + encodedAuth);
        return headers;
    }

    // Expose locale and dateFormat for JSON payloads that include dates
    public String getLocale() {
        return this.locale;
    }

    public String getDateFormat() {
        return this.dateFormat;
    }

    private String resolveUrl(String endpoint) {
        if (endpoint.startsWith("http://") || endpoint.startsWith("https://")) {
            return endpoint;
        }
        String base = fineractUrl.endsWith("/") ? fineractUrl.substring(0, fineractUrl.length() - 1) : fineractUrl;
        String ep = endpoint.startsWith("/") ? endpoint.substring(1) : endpoint;
        return base + "/" + ep;
    }

    /**
     * Performs a JSON POST to a Fineract endpoint.
     */
    public Map<String, Object> postJson(String endpoint, Map<String, Object> payload) {
        String url = resolveUrl(endpoint);
        HttpHeaders headers = buildAuthHeaders(MediaType.APPLICATION_JSON);
        HttpEntity<Map<String, Object>> entity = new HttpEntity<>(payload, headers);
        try {
            ResponseEntity<String> response = restTemplate.exchange(url, HttpMethod.POST, entity, String.class);
            if (!response.getStatusCode().is2xxSuccessful()) {
                logger.error("JSON POST failed: {} status={} body={}", url, response.getStatusCodeValue(), response.getBody());
                throw new RuntimeException("POST failed with status " + response.getStatusCodeValue());
            }
            String body = response.getBody();
            if (body == null || body.isEmpty()) return Collections.emptyMap();
            ObjectMapper mapper = new ObjectMapper();
            return mapper.readValue(body, new TypeReference<Map<String, Object>>(){});
        } catch (HttpClientErrorException | HttpServerErrorException e) {
            logger.error("HTTP error POST {}: {} body={}", url, e.getStatusCode(), e.getResponseBodyAsString());
            throw e;
        } catch (Exception e) {
            logger.error("Unexpected error POST {}: {}", url, e.getMessage(), e);
            throw new RuntimeException(e);
        }
    }

    /**
     * Performs a JSON PUT to a Fineract endpoint.
     */
    public Map<String, Object> putJson(String endpoint, Map<String, Object> payload) {
        String url = resolveUrl(endpoint);
        HttpHeaders headers = buildAuthHeaders(MediaType.APPLICATION_JSON);
        HttpEntity<Map<String, Object>> entity = new HttpEntity<>(payload, headers);
        try {
            ResponseEntity<String> response = restTemplate.exchange(url, HttpMethod.PUT, entity, String.class);
            if (!response.getStatusCode().is2xxSuccessful()) {
                logger.error("JSON PUT failed: {} status={} body={}", url, response.getStatusCodeValue(), response.getBody());
                throw new RuntimeException("PUT failed with status " + response.getStatusCodeValue());
            }
            String body = response.getBody();
            if (body == null || body.isEmpty()) return Collections.emptyMap();
            ObjectMapper mapper = new ObjectMapper();
            return mapper.readValue(body, new TypeReference<Map<String, Object>>(){});
        } catch (HttpClientErrorException | HttpServerErrorException e) {
            logger.error("HTTP error PUT {}: {} body={}", url, e.getStatusCode(), e.getResponseBodyAsString());
            throw e;
        } catch (Exception e) {
            logger.error("Unexpected error PUT {}: {}", url, e.getMessage(), e);
            throw new RuntimeException(e);
        }
    }

    /**
     * Performs a JSON GET to a Fineract endpoint.
     */
    public Map<String, Object> getJson(String endpoint) {
        String url = resolveUrl(endpoint);
        HttpHeaders headers = buildAuthHeaders(null);
        HttpEntity<Void> entity = new HttpEntity<>(headers);
        try {
            ResponseEntity<String> response = restTemplate.exchange(url, HttpMethod.GET, entity, String.class);
            if (!response.getStatusCode().is2xxSuccessful()) {
                logger.error("JSON GET failed: {} status={} body={}", url, response.getStatusCodeValue(), response.getBody());
                throw new RuntimeException("GET failed with status " + response.getStatusCodeValue());
            }
            String body = response.getBody();
            if (body == null || body.isEmpty()) return Collections.emptyMap();
            ObjectMapper mapper = new ObjectMapper();
            return mapper.readValue(body, new TypeReference<Map<String, Object>>(){});
        } catch (HttpClientErrorException | HttpServerErrorException e) {
            logger.error("HTTP error GET {}: {} body={}", url, e.getStatusCode(), e.getResponseBodyAsString());
            throw e;
        } catch (Exception e) {
            logger.error("Unexpected error GET {}: {}", url, e.getMessage(), e);
            throw new RuntimeException(e);
        }
    }

    /**
     * Performs a JSON GET to a Fineract endpoint where the response root is a JSON array.
     */
    public List<Map<String, Object>> getJsonArray(String endpoint) {
        String url = resolveUrl(endpoint);
        HttpHeaders headers = buildAuthHeaders(null);
        HttpEntity<Void> entity = new HttpEntity<>(headers);
        try {
            ResponseEntity<String> response = restTemplate.exchange(url, HttpMethod.GET, entity, String.class);
            if (!response.getStatusCode().is2xxSuccessful()) {
                logger.error("JSON GET (array) failed: {} status={} body={}", url, response.getStatusCodeValue(), response.getBody());
                throw new RuntimeException("GET failed with status " + response.getStatusCodeValue());
            }
            String body = response.getBody();
            if (body == null || body.isEmpty()) return Collections.emptyList();
            ObjectMapper mapper = new ObjectMapper();
            return mapper.readValue(body, new TypeReference<List<Map<String, Object>>>(){});
        } catch (HttpClientErrorException | HttpServerErrorException e) {
            logger.error("HTTP error GET {}: {} body={}", url, e.getStatusCode(), e.getResponseBodyAsString());
            throw e;
        } catch (Exception e) {
            logger.error("Unexpected error GET {}: {}", url, e.getMessage(), e);
            throw new RuntimeException(e);
        }
    }

    /**
     * Processes a template file by extracting data and sending it as JSON
     * 
     * @param fileBytes the file content as a byte array
     * @param endpoint the API endpoint to send the data to
     * @param fileName the name of the file
     * @return true if the processing was successful, false otherwise
     */
    private boolean processTemplateAsJson(byte[] fileBytes, String endpoint, String fileName) {
        logger.info("Processing template as JSON: {} for endpoint: {}", fileName, endpoint);
        
        try {
            // Create a workbook from the file bytes
            try (InputStream is = new ByteArrayInputStream(fileBytes);
                 Workbook workbook = WorkbookFactory.create(is)) {
                
                // Extract data from the workbook based on the endpoint
                Map<String, Object> payload = new HashMap<>();
                
                if (endpoint.equals("clients/template")) {
                    // Process client template
                    Sheet sheet = workbook.getSheetAt(0);
                    if (sheet == null) {
                        logger.error("No sheet found in client template");
                        return false;
                    }
                    
                    // Extract client data (simplified example)
                    payload.put("officeId", 1); // Default office ID
                    payload.put("firstname", "Default");
                    payload.put("lastname", "Client");
                    payload.put("active", true);
                    payload.put("locale", locale);
                    payload.put("dateFormat", dateFormat);
                    payload.put("activationDate", "01 January 2025");
                    
                } else if (endpoint.equals("savingsproducts/template")) {
                    // Process savings product template
                    Sheet sheet = workbook.getSheetAt(0);
                    if (sheet == null) {
                        logger.error("No sheet found in savings product template");
                        return false;
                    }
                    
                    // Extract savings product data (simplified example)
                    payload.put("name", "Default Savings Product");
                    payload.put("description", "Default Savings Product");
                    payload.put("currencyCode", "USD");
                    payload.put("locale", locale);
                    payload.put("digitsAfterDecimal", 2);
                    payload.put("nominalAnnualInterestRate", 5.0);
                    payload.put("interestCompoundingPeriodType", 1);
                    payload.put("interestPostingPeriodType", 4);
                    payload.put("interestCalculationType", 1);
                    payload.put("interestCalculationDaysInYearType", 365);
                    
                } else if (endpoint.equals("tellers")) {
                    // Process teller template
                    Sheet sheet = workbook.getSheetAt(0);
                    if (sheet == null) {
                        logger.error("No sheet found in teller template");
                        return false;
                    }
                    
                    // Extract teller data (simplified example)
                    payload.put("name", "Default Teller");
                    payload.put("officeId", 1);
                    payload.put("description", "Default Teller");
                    payload.put("startDate", "01 January 2025");
                    payload.put("status", 300); // ACTIVE status code
                    payload.put("locale", locale);
                    payload.put("dateFormat", dateFormat);
                    
                } else if (endpoint.equals("roles")) {
                    // Process role template
                    Sheet sheet = workbook.getSheetAt(0);
                    if (sheet == null) {
                        logger.error("No sheet found in role template");
                        return false;
                    }
                    
                    // Extract role data (simplified example)
                    payload.put("name", "Default Role");
                    payload.put("description", "Default Role");
                }
                
                // Send the JSON payload to the API
                logger.info("Sending JSON payload to endpoint: {}", endpoint);
                Map<String, Object> response = postJson(endpoint, payload);
                
                if (response != null && response.containsKey("resourceId")) {
                    logger.info("Successfully processed template as JSON: {}", fileName);
                    return true;
                } else {
                    logger.error("Failed to process template as JSON: {}", fileName);
                    return false;
                }
            }
        } catch (Exception e) {
            logger.error("Error processing template as JSON: {}", e.getMessage(), e);
            return false;
        }
    }
    
    /**
     * Uploads a template file to the Fineract API
     *
     * @param fileBytes the file content as a byte array
     * @param endpoint  the API endpoint to upload to
     * @param fileName  the name of the file
     * @return true if the upload was successful, false otherwise
     */
    public boolean uploadTemplate(byte[] fileBytes, String endpoint, String fileName) {
        String accessToken = keycloakAuthService.getAccessToken();
        logger.info("Access token: {}", accessToken);
        if (accessToken == null) {
            return false;
        }

        logger.info("Uploading template: {} to endpoint: {}", fileName, endpoint);

        // Implement retry logic
        int attempts = 0;
        long retryInterval = initialRetryInterval;

        while (attempts < maxRetryAttempts) {
            if (attempts > 0) {
                logger.info("Retry attempt {} of {} for file: {}",
                        attempts, maxRetryAttempts, fileName);
                try {
                    Thread.sleep(retryInterval);
                    // Calculate next retry interval with exponential backoff
                    retryInterval = Math.min(
                            (long) (retryInterval * retryMultiplier),
                            maxRetryInterval);
                } catch (InterruptedException e) {
                    Thread.currentThread().interrupt();
                    logger.warn("Retry interrupted for file: {}", fileName);
                    return false;
                }
            }
            attempts++;

            try {
                // Set up headers with proper content type and authentication
                HttpHeaders headers = new HttpHeaders();
                headers.setContentType(MediaType.MULTIPART_FORM_DATA);
                headers.setAccept(Collections.singletonList(MediaType.APPLICATION_JSON));
                headers.set("Fineract-Platform-TenantId", tenantId);
                headers.set("Authorization", "Bearer " + accessToken);

                // Use the correct content type for Excel xls files (BIFF8 format)
                String contentType = "application/vnd.ms-excel";
                HttpHeaders fileHeaders = new HttpHeaders();
                fileHeaders.setContentType(MediaType.parseMediaType(contentType));
                fileHeaders.add("Content-Type", contentType);

                // Set the filename in Content-Disposition header
                String cleanFileName = fileName.contains("/") ? 
                        fileName.substring(fileName.lastIndexOf('/') + 1) : fileName;

                fileHeaders.set("Content-Disposition", 
                        "form-data; name=\"file\"; filename=\"" + cleanFileName + "\"");

                // Create file resource
                ByteArrayResource fileResource = new ByteArrayResource(fileBytes) {
                    @Override
                    public String getFilename() {
                        return cleanFileName;
                    }
                };

                // Create the request parts
                MultiValueMap<String, Object> body = new LinkedMultiValueMap<>();
                body.add("file", new HttpEntity<>(fileResource, fileHeaders));
                body.add("locale", locale);
                body.add("dateFormat", dateFormat);

                // Add additional parameters that might be required
                if (endpoint.contains("clients")) {
                    body.add("entityType", "clients");
                } else if (endpoint.contains("savingsproducts")) {
                    body.add("entityType", "savingsproducts");
                } else if (endpoint.contains("tellers")) {
                    body.add("entityType", "tellers");
                } else if (endpoint.contains("roles")) {
                    body.add("entityType", "roles");
                }

                // Create the HTTP entity with headers and body
                HttpEntity<MultiValueMap<String, Object>> requestEntity = 
                        new HttpEntity<>(body, headers);
                
                // Build the URL
                String url = fineractUrl + "/" + endpoint;
<<<<<<< HEAD
                
                // Determine the appropriate HTTP method based on the endpoint
                HttpMethod httpMethod = HttpMethod.POST;
                
                // Special handling for template endpoints
                if (endpoint.equals("clients") || 
                    endpoint.equals("savingsproducts") ||
                    endpoint.equals("tellers") ||
                    endpoint.equals("roles") ||
                    endpoint.equals("currencies") ||
                    endpoint.equals("paymenttypes")) {
                    // For these endpoints, we need to extract data from the Excel file
                    // and send it as JSON instead of uploading the file directly
                    logger.info("Using JSON-based approach for endpoint: {}", endpoint);
                    return processTemplateAsJson(fileBytes, endpoint, cleanFileName);
                }
                
                // Special handling for GET endpoints
                if (endpoint.equals("clients/template") || 
                    endpoint.equals("savingsproducts/template")) {
                    httpMethod = HttpMethod.GET;
                    logger.info("Using GET method for endpoint: {}", endpoint);
                    
                    // For GET requests, we need different headers
                    headers.setContentType(MediaType.APPLICATION_JSON);
                    
                    // Create a new request entity without multipart form data
                    HttpEntity<String> getRequestEntity = new HttpEntity<>(null, headers);
                    
                    logger.info("Sending request to: {} using method: {}", url, httpMethod);
                    
                    try {
                        // Make the GET request
                        ResponseEntity<String> response = restTemplate.exchange(
                                url, httpMethod, getRequestEntity, String.class);
                        
                        if (response.getStatusCode().is2xxSuccessful()) {
                            logger.info("Successfully retrieved template from: {}", url);
                            return true;
                        } else {
                            logger.error("Failed to retrieve template from: {}", url);
                            return false;
                        }
                    } catch (HttpClientErrorException e) {
                        logger.error("HTTP Client Error while retrieving template: {} : {}", e.getStatusCode(), e.getResponseBodyAsString());
                        logger.error("Response body: {}", e.getResponseBodyAsString());
                        return false;
                    } catch (Exception e) {
                        logger.error("Error retrieving template: {}", e.getMessage(), e);
                        return false;
                    }
                }
                
=======

>>>>>>> 41e74add
                // Add query parameters for specific endpoints
                if (endpoint.contains("clients/uploadtemplate")) {
                    url += "?legalFormType=CLIENTS_PERSON";
                    logger.info("Adding legalFormType parameter for client template upload");
                }
<<<<<<< HEAD
                
                logger.info("Sending request to: {} using method: {}", url, httpMethod);
=======

                logger.info("Sending request to: {}", url); 
>>>>>>> 41e74add
                
                // Make the request
                ResponseEntity<String> response = restTemplate.exchange(
                        url, httpMethod, requestEntity, String.class);
                
                if (response.getStatusCode().is2xxSuccessful()) {
                    logger.info("Successfully uploaded! {}", fileName);
                    return true;
                } else {
                    logger.error("Failed to upload {}", fileName);
                    logger.error("Status: {} ({})", response.getStatusCodeValue(), 
                            response.getStatusCode().getReasonPhrase());
                }
            } catch (HttpClientErrorException e) {
                logger.error("HTTP Client Error while uploading {}: {}", fileName, e.getMessage());
                logger.error("Response body: {}", e.getResponseBodyAsString());
                
                // Don't retry client errors (4xx) except for specific cases
                if (e.getStatusCode() != HttpStatus.TOO_MANY_REQUESTS &&
                        e.getStatusCode() != HttpStatus.REQUEST_TIMEOUT) {
                    return false;
                }
            } catch (HttpServerErrorException e) {
                logger.error("Server Error while uploading {}: {}", fileName, e.getMessage());
                // Continue with retry for server errors (5xx)
            } catch (ResourceAccessException e) {
                logger.error("Network error while uploading {}: {}", fileName, e.getMessage());
                // Continue with retry for network errors
            } catch (Exception e) {
                logger.error("Unexpected error while uploading {}: {}", fileName, e.getMessage(), e);
            }
        }
        
        logger.error("Failed to upload {} after {} attempts", fileName, attempts);
        return false;
    }
}<|MERGE_RESOLUTION|>--- conflicted
+++ resolved
@@ -16,13 +16,10 @@
 import org.springframework.web.client.ResourceAccessException;
 import org.springframework.web.client.RestTemplate;
 
-<<<<<<< HEAD
 import java.io.ByteArrayInputStream;
 import java.io.InputStream;
 import java.nio.charset.StandardCharsets;
 import java.util.Base64;
-=======
->>>>>>> 41e74add
 import java.util.Collections;
 import java.util.HashMap;
 import java.util.Map;
@@ -78,9 +75,8 @@
         headers.setAccept(Collections.singletonList(MediaType.APPLICATION_JSON));
         headers.set("Fineract-Platform-TenantId", tenantId);
 
-        String auth = username + ":" + password;
-        String encodedAuth = Base64.getEncoder().encodeToString(auth.getBytes(StandardCharsets.UTF_8));
-        headers.set("Authorization", "Basic " + encodedAuth);
+        String accessToken = keycloakAuthService.getAccessToken();
+        headers.set("Authorization", "Bearer " + accessToken);
         return headers;
     }
 
@@ -208,7 +204,7 @@
 
     /**
      * Processes a template file by extracting data and sending it as JSON
-     * 
+     *
      * @param fileBytes the file content as a byte array
      * @param endpoint the API endpoint to send the data to
      * @param fileName the name of the file
@@ -216,15 +212,15 @@
      */
     private boolean processTemplateAsJson(byte[] fileBytes, String endpoint, String fileName) {
         logger.info("Processing template as JSON: {} for endpoint: {}", fileName, endpoint);
-        
+
         try {
             // Create a workbook from the file bytes
             try (InputStream is = new ByteArrayInputStream(fileBytes);
                  Workbook workbook = WorkbookFactory.create(is)) {
-                
+
                 // Extract data from the workbook based on the endpoint
                 Map<String, Object> payload = new HashMap<>();
-                
+
                 if (endpoint.equals("clients/template")) {
                     // Process client template
                     Sheet sheet = workbook.getSheetAt(0);
@@ -232,7 +228,7 @@
                         logger.error("No sheet found in client template");
                         return false;
                     }
-                    
+
                     // Extract client data (simplified example)
                     payload.put("officeId", 1); // Default office ID
                     payload.put("firstname", "Default");
@@ -241,7 +237,7 @@
                     payload.put("locale", locale);
                     payload.put("dateFormat", dateFormat);
                     payload.put("activationDate", "01 January 2025");
-                    
+
                 } else if (endpoint.equals("savingsproducts/template")) {
                     // Process savings product template
                     Sheet sheet = workbook.getSheetAt(0);
@@ -249,7 +245,7 @@
                         logger.error("No sheet found in savings product template");
                         return false;
                     }
-                    
+
                     // Extract savings product data (simplified example)
                     payload.put("name", "Default Savings Product");
                     payload.put("description", "Default Savings Product");
@@ -261,7 +257,7 @@
                     payload.put("interestPostingPeriodType", 4);
                     payload.put("interestCalculationType", 1);
                     payload.put("interestCalculationDaysInYearType", 365);
-                    
+
                 } else if (endpoint.equals("tellers")) {
                     // Process teller template
                     Sheet sheet = workbook.getSheetAt(0);
@@ -269,7 +265,7 @@
                         logger.error("No sheet found in teller template");
                         return false;
                     }
-                    
+
                     // Extract teller data (simplified example)
                     payload.put("name", "Default Teller");
                     payload.put("officeId", 1);
@@ -278,7 +274,7 @@
                     payload.put("status", 300); // ACTIVE status code
                     payload.put("locale", locale);
                     payload.put("dateFormat", dateFormat);
-                    
+
                 } else if (endpoint.equals("roles")) {
                     // Process role template
                     Sheet sheet = workbook.getSheetAt(0);
@@ -286,16 +282,16 @@
                         logger.error("No sheet found in role template");
                         return false;
                     }
-                    
+
                     // Extract role data (simplified example)
                     payload.put("name", "Default Role");
                     payload.put("description", "Default Role");
                 }
-                
+
                 // Send the JSON payload to the API
                 logger.info("Sending JSON payload to endpoint: {}", endpoint);
                 Map<String, Object> response = postJson(endpoint, payload);
-                
+
                 if (response != null && response.containsKey("resourceId")) {
                     logger.info("Successfully processed template as JSON: {}", fileName);
                     return true;
@@ -309,7 +305,7 @@
             return false;
         }
     }
-    
+
     /**
      * Uploads a template file to the Fineract API
      *
@@ -401,13 +397,12 @@
                 
                 // Build the URL
                 String url = fineractUrl + "/" + endpoint;
-<<<<<<< HEAD
-                
+
                 // Determine the appropriate HTTP method based on the endpoint
                 HttpMethod httpMethod = HttpMethod.POST;
-                
+
                 // Special handling for template endpoints
-                if (endpoint.equals("clients") || 
+                if (endpoint.equals("clients") ||
                     endpoint.equals("savingsproducts") ||
                     endpoint.equals("tellers") ||
                     endpoint.equals("roles") ||
@@ -418,26 +413,26 @@
                     logger.info("Using JSON-based approach for endpoint: {}", endpoint);
                     return processTemplateAsJson(fileBytes, endpoint, cleanFileName);
                 }
-                
+
                 // Special handling for GET endpoints
-                if (endpoint.equals("clients/template") || 
+                if (endpoint.equals("clients/template") ||
                     endpoint.equals("savingsproducts/template")) {
                     httpMethod = HttpMethod.GET;
                     logger.info("Using GET method for endpoint: {}", endpoint);
-                    
+
                     // For GET requests, we need different headers
                     headers.setContentType(MediaType.APPLICATION_JSON);
-                    
+
                     // Create a new request entity without multipart form data
                     HttpEntity<String> getRequestEntity = new HttpEntity<>(null, headers);
-                    
+
                     logger.info("Sending request to: {} using method: {}", url, httpMethod);
-                    
+
                     try {
                         // Make the GET request
                         ResponseEntity<String> response = restTemplate.exchange(
                                 url, httpMethod, getRequestEntity, String.class);
-                        
+
                         if (response.getStatusCode().is2xxSuccessful()) {
                             logger.info("Successfully retrieved template from: {}", url);
                             return true;
@@ -454,23 +449,15 @@
                         return false;
                     }
                 }
-                
-=======
-
->>>>>>> 41e74add
+
                 // Add query parameters for specific endpoints
                 if (endpoint.contains("clients/uploadtemplate")) {
                     url += "?legalFormType=CLIENTS_PERSON";
                     logger.info("Adding legalFormType parameter for client template upload");
                 }
-<<<<<<< HEAD
-                
-                logger.info("Sending request to: {} using method: {}", url, httpMethod);
-=======
-
-                logger.info("Sending request to: {}", url); 
->>>>>>> 41e74add
-                
+
+                logger.info("Sending request to: {}", url);
+
                 // Make the request
                 ResponseEntity<String> response = restTemplate.exchange(
                         url, httpMethod, requestEntity, String.class);

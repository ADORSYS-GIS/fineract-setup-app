fineract:
  api:
    url: https://localhost:443/fineract-provider/api/v1
    tenant: default
    username: mifos
    password: password
    # Configurable locale and date format
    locale: en
    dateFormat: dd MMMM yyyy

keycloak:
<<<<<<< HEAD
  # Authorization endpoint for getting the code
  auth-url: http://172.17.0.1:9000/realms/fineract/protocol/openid-connect/auth
  # Token endpoint for exchanging code for access token
  token-url: http://172.17.0.1:9000/realms/fineract/protocol/openid-connect/token
  grant-type: authorization_code
=======
  url: http://172.17.0.1:9000/realms/fineract/protocol/openid-connect/token
  grant-type: password
>>>>>>> e736c5aa
  client-id: community-app
  client-secret: "**********"
  redirect-uri: http://localhost:8081/callback
  scope: openid profile email
  # PKCE configuration (recommended for security)
  use-pkce: true

# RestTemplate configuration
rest:
  connection:
    timeout: 30000  # Connection timeout in milliseconds (30 seconds)
  read:
    timeout: 60000  # Read timeout in milliseconds (60 seconds)

# Retry configuration
retry:
  max-attempts: 3
  initial-interval: 1000  # Initial backoff interval in milliseconds
  multiplier: 2.0  # Backoff multiplier
  max-interval: 10000  # Maximum backoff interval in milliseconds

# Authorization code flow configuration
auth:
  # How long to wait for user to complete authorization (in seconds)
  timeout: 300
  # Port for the local callback server (different from Spring Boot port)
  callback-port: 8081
  # Port range to try if primary port is busy
  callback-port-range: 8081-8090<|MERGE_RESOLUTION|>--- conflicted
+++ resolved
@@ -1,6 +1,6 @@
 fineract:
   api:
-    url: https://localhost:443/fineract-provider/api/v1
+    url: https://localhost/fineract-provider/api/v1
     tenant: default
     username: mifos
     password: password
@@ -9,22 +9,10 @@
     dateFormat: dd MMMM yyyy
 
 keycloak:
-<<<<<<< HEAD
-  # Authorization endpoint for getting the code
-  auth-url: http://172.17.0.1:9000/realms/fineract/protocol/openid-connect/auth
-  # Token endpoint for exchanging code for access token
-  token-url: http://172.17.0.1:9000/realms/fineract/protocol/openid-connect/token
-  grant-type: authorization_code
-=======
   url: http://172.17.0.1:9000/realms/fineract/protocol/openid-connect/token
   grant-type: password
->>>>>>> e736c5aa
   client-id: community-app
   client-secret: "**********"
-  redirect-uri: http://localhost:8081/callback
-  scope: openid profile email
-  # PKCE configuration (recommended for security)
-  use-pkce: true
 
 # RestTemplate configuration
 rest:
@@ -38,13 +26,4 @@
   max-attempts: 3
   initial-interval: 1000  # Initial backoff interval in milliseconds
   multiplier: 2.0  # Backoff multiplier
-  max-interval: 10000  # Maximum backoff interval in milliseconds
-
-# Authorization code flow configuration
-auth:
-  # How long to wait for user to complete authorization (in seconds)
-  timeout: 300
-  # Port for the local callback server (different from Spring Boot port)
-  callback-port: 8081
-  # Port range to try if primary port is busy
-  callback-port-range: 8081-8090+  max-interval: 10000  # Maximum backoff interval in milliseconds